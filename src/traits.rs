--- conflicted
+++ resolved
@@ -26,11 +26,7 @@
 /// Floating point types that can be used with spade.
 ///
 /// Used by all operations that require precise division.
-<<<<<<< HEAD
-pub trait SpadeFloat: SpadeNum + cg::BaseFloat + ::num::Float { }
-=======
 pub trait SpadeFloat: SpadeNum + cg::BaseFloat {}
->>>>>>> 188a9d2b
 
 impl SpadeNum for i32 {}
 impl SpadeNum for i64 {}
